import json
import logging

from admin_auto_filters.filters import AutocompleteFilter
from admin_auto_filters.filters import AutocompleteFilterFactory

from django import forms
from django.contrib import messages
from django.contrib.gis import admin
from django.contrib.gis.db import models
from django.contrib.postgres.fields import ArrayField
from django.db.models.deletion import ProtectedError
from django.forms import CharField
from django.forms import Textarea
from django.http import HttpResponseRedirect
from django.urls import reverse

from solo.admin import SingletonModelAdmin

from stac_api.models import BBOX_CH
from stac_api.models import Asset
from stac_api.models import AssetUpload
from stac_api.models import Collection
from stac_api.models import CollectionLink
from stac_api.models import ConformancePage
from stac_api.models import Item
from stac_api.models import ItemLink
from stac_api.models import LandingPage
from stac_api.models import LandingPageLink
from stac_api.models import Provider
from stac_api.utils import build_asset_href
from stac_api.utils import get_query_params
from stac_api.validators import validate_text_to_geometry

logger = logging.getLogger(__name__)


class LandingPageLinkInline(admin.TabularInline):
    model = LandingPageLink
    extra = 0


@admin.register(LandingPage)
class LandingPageAdmin(SingletonModelAdmin):
    inlines = [LandingPageLinkInline]


@admin.register(ConformancePage)
class ConformancePageAdmin(SingletonModelAdmin):
    formfield_overrides = {
        ArrayField: {
            'widget': Textarea(attrs={
                'rows': 10, 'cols': 60
            })
        },
    }


class ProviderInline(admin.TabularInline):
    model = Provider
    extra = 0
    formfield_overrides = {
        models.TextField: {
            'widget': Textarea(attrs={
                'rows': 4, 'cols': 40
            }),
            'empty_value': None,
        },
    }


class CollectionLinkInline(admin.TabularInline):
    model = CollectionLink
    extra = 0


@admin.register(Collection)
class CollectionAdmin(admin.ModelAdmin):

    class Media:
        js = ('js/admin/collection_help_search.js',)
        css = {'all': ('style/hover.css',)}

    fields = [
        'name',
        'published',
        'title',
        'description',
        'extent_start_datetime',
        'extent_end_datetime',
        'summaries',
        'extent_geometry',
        'license'
    ]
    readonly_fields = [
        'extent_start_datetime', 'extent_end_datetime', 'summaries', 'extent_geometry'
    ]
    inlines = [ProviderInline, CollectionLinkInline]
    search_fields = ['name']
    list_display = ['name', 'published']
    list_filter = ['published']

    def get_search_results(self, request, queryset, search_term):
        queryset, use_distinct = super().get_search_results(request, queryset, search_term)
        if search_term.startswith('"') and search_term.endswith('"'):
            queryset |= self.model.objects.filter(name__exact=search_term.strip('"'))
        return queryset, use_distinct

    def get_readonly_fields(self, request, obj=None):
        if obj is not None:
            return self.readonly_fields + ['name']
        return self.readonly_fields


class ItemLinkInline(admin.TabularInline):
    model = ItemLink
    extra = 0


class CollectionFilterForItems(AutocompleteFilter):
    title = 'Collection name'  # display title
    field_name = 'collection'  # name of the foreign key


# helper form to add an extra text_geometry field to ItemAdmin
class ItemAdminForm(forms.ModelForm):
    help_text = """Insert either:<br/>
    - An extent in either WGS84 or LV95: "xmin, ymin, xmax, ymax"
    where x is easting and y is northing<br/>
    - A WKT polygon.
    F.ex. "SRID=4326;POLYGON((5.96 45.82, 5.96 47.81, 10.49 47.81, 10.49 45.82, 5.96 45.82))"
    <br/><br/><b>In any case the geometry will be saved as a WKT POLYGON in WGS84.</b>
    """
    text_geometry = CharField(
        label='Geometry text', widget=forms.TextInput(attrs={'size': 150}), help_text=help_text
    )

    def clean_text_geometry(self):
        # validating and transforming the text to a geometry
        self.cleaned_data["text_geometry"] = validate_text_to_geometry(self.data["text_geometry"])
        return self.cleaned_data["text_geometry"]


@admin.register(Item)
class ItemAdmin(admin.GeoModelAdmin):
    form = ItemAdminForm
    modifiable = False

    class Media:
        js = ('js/admin/item_help_search.js',)
        css = {'all': ('style/hover.css',)}

    inlines = [ItemLinkInline]
    autocomplete_fields = ['collection']
    search_fields = ['name', 'collection__name']
    readonly_fields = ['collection_name']
    fieldsets = (
        (None, {
            'fields': ('name', 'collection')
        }),
        ('geometry', {
<<<<<<< HEAD
            'fields': ('geometry',)
=======
            'fields': (
                'geometry',
                'text_geometry',
            ),
>>>>>>> 81ae1adf
        }),
        (
            'Properties',
            {
                'fields': (
                    'properties_datetime',
                    'properties_start_datetime',
                    'properties_end_datetime',
                    'properties_title'
                )
            }
        ),
    )

    list_display = ['name', 'collection', 'collection_published']
    list_filter = [CollectionFilterForItems]

    def get_search_results(self, request, queryset, search_term):
        queryset, use_distinct = super().get_search_results(request, queryset, search_term)

        # The following few lines are a bit hacky and are needed for the item dropdown list
        # to depend on the currently selected collection in the collection dropdown filter.
        # With this "hack", only those items appear in the "filter by item name" dropdown list,
        # that belong to the currently selected collection in the "filter by collection name"
        # dropdown list. Otherwise all items would appear in the dropdown list, which does not
        # make sense.

        # this asserts that the request comes from the autocomplete filters.
        if request.path.endswith("/autocomplete/"):
            collection_filter_param = get_query_params(
                request.headers['Referer'], 'item__collection'
            )
            if collection_filter_param:
                queryset = queryset.filter(collection__pk__exact=collection_filter_param[0])
        if search_term.startswith('"') and search_term.endswith('"'):
            search_terms = search_term.strip('"').split('/', maxsplit=2)
            if len(search_terms) == 2:
                collection_name = search_terms[0]
                item_name = search_terms[1]
            else:
                collection_name = None
                item_name = search_terms[0]
            queryset |= self.model.objects.filter(name__exact=item_name)
            if collection_name:
                queryset &= self.model.objects.filter(collection__name__exact=collection_name)
        return queryset, use_distinct

    def collection_published(self, instance):
        return instance.collection.published

    collection_published.admin_order_field = 'collection__published'
    collection_published.short_description = 'Published'
    collection_published.boolean = True

    # Here we use a special field for read only to avoid adding the extra help text for search
    # functionality
    def collection_name(self, obj):
        return obj.collection.name

    collection_name.admin_order_field = 'collection__name'
    collection_name.short_description = 'Collection Id'

    # We don't want to move the assets on S3
    # That's why some fields like the name of the item and the collection name are set readonly here
    # for update operations. Those fields value are used as key on S3 that's why renaming them
    # would mean that the Asset on S3 should be moved.
    def get_fieldsets(self, request, obj=None):
        fields = super().get_fieldsets(request, obj)
        if obj is None:
            # In case a new Item is added use the normal field 'collection' from model that have
            # a help text fort the search functionality.
            fields[0][1]['fields'] = ('name', 'collection')
            return fields
        # Otherwise if this is an update operation only display the read only field
        # without help text
        fields[0][1]['fields'] = ('name', 'collection_name')
        return fields

    # Populate text_geometry field with value of geometry
    def get_form(self, request, obj=None, **kwargs):  # pylint: disable=arguments-differ
        # pylint: disable=attribute-defined-outside-init
        form = super().get_form(request, obj, **kwargs)
        if obj is not None:
            form.base_fields['text_geometry'].initial = obj.geometry
        else:
            form.base_fields['text_geometry'].initial = BBOX_CH
        return form

    # Overwrite value of geometry with value of text_geometry
    def save_model(self, request, obj, form, change):
        obj.geometry = form.cleaned_data['text_geometry']
        return super().save_model(request, obj, form, change)


@admin.register(Asset)
class AssetAdmin(admin.ModelAdmin):

    class Media:
        js = ('js/admin/asset_help_search.js',)
        css = {'all': ('style/hover.css',)}

    autocomplete_fields = ['item']
    search_fields = ['name', 'item__name', 'item__collection__name']
    readonly_fields = ['item_name', 'collection_name', 'href', 'checksum_multihash']
    list_display = ['name', 'item_name', 'collection_name', 'collection_published']
    fieldsets = (
        (None, {
            'fields': ('name', 'item')
        }),
        ('File', {
            'fields': ('file', 'media_type', 'href', 'checksum_multihash')
        }),
        ('Description', {
            'fields': ('title', 'description')
        }),
        ('Attributes', {
            'fields': ('eo_gsd', 'proj_epsg', 'geoadmin_variant', 'geoadmin_lang')
        }),
    )
    list_filter = [
        AutocompleteFilterFactory('Item name', 'item', use_pk_exact=True),
        AutocompleteFilterFactory('Collection name', 'item__collection', use_pk_exact=True)
    ]

    def get_search_results(self, request, queryset, search_term):
        queryset, use_distinct = super().get_search_results(request, queryset, search_term)
        if search_term.startswith('"') and search_term.endswith('"'):
            search_terms = search_term.strip('"').split('/', maxsplit=3)
            if len(search_terms) == 3:
                collection_name = search_terms[0]
                item_name = search_terms[1]
                asset_name = search_terms[2]
            elif len(search_terms) == 2:
                collection_name = None
                item_name = search_terms[0]
                asset_name = search_terms[1]
            else:
                collection_name = None
                item_name = None
                asset_name = search_terms[0]
            queryset |= self.model.objects.filter(name__exact=asset_name)
            if item_name:
                queryset &= self.model.objects.filter(item__name__exact=item_name)
            if collection_name:
                queryset &= self.model.objects.filter(item__collection__name__exact=collection_name)
        return queryset, use_distinct

    def collection_published(self, instance):
        return instance.item.collection.published

    collection_published.admin_order_field = 'item__collection__published'
    collection_published.short_description = 'Published'
    collection_published.boolean = True

    def collection_name(self, instance):
        return instance.item.collection.name

    collection_name.admin_order_field = 'item__collection__name'
    collection_name.short_description = 'Collection Id'

    def item_name(self, instance):
        return instance.item.name

    item_name.admin_order_field = 'item__name'
    item_name.short_description = 'Item Id'

    def save_model(self, request, obj, form, change):
        if obj.description == '':
            # The admin interface with TextArea uses empty string instead
            # of None. We use None for empty value, None value are stripped
            # then in the output will empty string not.
            obj.description = None

        super().save_model(request, obj, form, change)

    # Note: this is a bit hacky and only required to get access
    # to the request object in 'href' method.
    def get_form(self, request, obj=None, **kwargs):  # pylint: disable=arguments-differ
        self.request = request  # pylint: disable=attribute-defined-outside-init
        return super().get_form(request, obj, **kwargs)

    def href(self, instance):
        path = instance.file.name
        return build_asset_href(self.request, path)

    # We don't want to move the assets on S3
    # That's why some fields like the name of the asset are set readonly here
    # for update operations
    def get_fieldsets(self, request, obj=None):
        fields = super().get_fieldsets(request, obj)
        if obj is None:
            # In case a new Asset is added use the normal field 'item' from model that have
            # a help text fort the search functionality.
            fields[0][1]['fields'] = ('name', 'item')
            return fields
        # Otherwise if this is an update operation only display the read only fields
        # without help text
        fields[0][1]['fields'] = ('name', 'item_name', 'collection_name')
        return fields


@admin.register(AssetUpload)
class AssetUploadAdmin(admin.ModelAdmin):

    autocomplete_fields = ['asset']
    search_fields = [
        'upload_id', 'asset__name', 'asset__item__name', 'asset__item__collection__name', 'status'
    ]
    readonly_fields = [
        'upload_id',
        'asset_name',
        'item_name',
        'collection_name',
        'created',
        'ended',
        'etag',
        'status',
        'urls_json',
        'number_parts',
        'checksum_multihash'
    ]
    list_display = [
        'short_upload_id', 'status', 'asset_name', 'item_name', 'collection_name', 'created'
    ]
    fieldsets = (
        (None, {
            'fields': ('upload_id', 'asset_name', 'item_name', 'collection_name', 'status')
        }),
        (
            'Attributes', {
                'fields': ('number_parts', 'urls_json', 'checksum_multihash', 'created', 'ended')
            }
        ),
    )

    def has_add_permission(self, request):
        return False

    def has_change_permission(self, request, obj=None):
        return False

    def short_upload_id(self, instance):
        if len(instance.upload_id) > 32:
            return instance.upload_id[:29] + '...'
        return instance.upload_id

    short_upload_id.admin_order_field = 'upload_id'
    short_upload_id.short_description = 'Upload ID'

    def collection_name(self, instance):
        return instance.asset.item.collection.name

    collection_name.admin_order_field = 'asset__item__collection__name'
    collection_name.short_description = 'Collection Id'

    def item_name(self, instance):
        return instance.asset.item.name

    item_name.admin_order_field = 'asset__item__name'
    item_name.short_description = 'Item Id'

    def asset_name(self, instance):
        return instance.asset.name

    asset_name.admin_order_field = 'asset__name'
    asset_name.short_description = 'Asset Id'

    def urls_json(self, instance):
        return json.dumps(instance.urls, indent=1)

    urls_json.short_description = "Urls"

    def delete_view(self, request, object_id, extra_context=None):
        try:
            return super().delete_view(request, object_id, extra_context)
        except ProtectedError:
            msg = "You cannot delete Asset Upload that are in progress"
            self.message_user(request, msg, messages.ERROR)
            opts = self.model._meta
            return_url = reverse(
                'admin:%s_%s_change' % (opts.app_label, opts.model_name),
                args=(object_id,),
                current_app=self.admin_site.name,
            )
            return HttpResponseRedirect(return_url)<|MERGE_RESOLUTION|>--- conflicted
+++ resolved
@@ -159,14 +159,10 @@
             'fields': ('name', 'collection')
         }),
         ('geometry', {
-<<<<<<< HEAD
-            'fields': ('geometry',)
-=======
             'fields': (
                 'geometry',
                 'text_geometry',
             ),
->>>>>>> 81ae1adf
         }),
         (
             'Properties',
